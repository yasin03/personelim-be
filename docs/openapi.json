{
  "openapi": "3.0.3",
  "info": {
    "title": "Personelim API - Personnel Management System",
    "version": "1.0.0",
    "description": "Comprehensive personnel management system REST API with authentication, employee management, leave tracking, advance requests, timesheets, payroll management, and salary payments. Built with Node.js, Express.js, and Firebase Firestore.",
    "contact": {
      "name": "Personelim API Support",
      "email": "support@personelim.com",
      "url": "https://personelim-be.vercel.app"
    },
    "license": {
      "name": "ISC",
      "url": "https://opensource.org/licenses/ISC"
    }
  },
  "servers": [
    {
      "url": "http://localhost:3000",
      "description": "Development server"
    },
    {
      "url": "https://personelim-be.vercel.app",
      "description": "Production server (Vercel)"
    }
  ],
  "tags": [
    {
      "name": "Authentication",
      "description": "User authentication and authorization endpoints"
    },
    {
      "name": "Employees",
      "description": "Employee management operations"
    },
    {
      "name": "Leaves",
      "description": "Leave request management"
    },
    {
      "name": "Advances",
      "description": "Salary advance request management"
    },
    {
      "name": "Timesheets",
      "description": "Employee timesheet and attendance tracking"
    },
    {
      "name": "Payrolls",
      "description": "Payroll management and calculations"
    },
    {
      "name": "Salary Payments",
      "description": "Salary payment tracking"
    },
    {
      "name": "Business",
      "description": "Business information management"
    },
    {
      "name": "System",
      "description": "System health and status endpoints"
    }
  ],
  "components": {
    "securitySchemes": {
      "bearerAuth": {
        "type": "http",
        "scheme": "bearer",
        "bearerFormat": "JWT",
<<<<<<< HEAD
        "description": "JWT Authorization header using the Bearer scheme. Example: 'Bearer {token}'"
=======
        "description": "Enter your JWT token in the format: Bearer {token}"
>>>>>>> 8f0e6800
      }
    },
    "schemas": {
      "User": {
        "type": "object",
        "properties": {
          "uid": {
            "type": "string",
            "description": "Unique user identifier"
          },
          "name": {
            "type": "string",
            "description": "User full name"
          },
          "email": {
            "type": "string",
            "format": "email",
            "description": "User email address"
          },
          "role": {
            "type": "string",
            "enum": ["owner", "manager", "employee", "admin"],
            "description": "User role in the system"
          },
          "businessId": {
            "type": "string",
            "description": "Associated business identifier"
          },
          "employeeId": {
            "type": "string",
            "description": "Associated employee identifier (for employee role)"
          },
          "createdAt": {
            "type": "string",
            "format": "date-time"
          },
          "lastLogin": {
            "type": "string",
            "format": "date-time"
          }
        }
      },
      "Employee": {
        "type": "object",
        "properties": {
          "id": {
            "type": "string"
          },
          "userId": {
<<<<<<< HEAD
            "type": "string",
            "description": "Associated user account ID"
          },
          "firstName": {
            "type": "string",
            "description": "Employee first name"
          },
          "lastName": {
            "type": "string",
            "description": "Employee last name"
=======
            "type": "string"
          },
          "employeeCode": {
            "type": "string"
          },
          "firstName": {
            "type": "string"
          },
          "lastName": {
            "type": "string"
>>>>>>> 8f0e6800
          },
          "email": {
            "type": "string",
            "format": "email"
          },
          "phoneNumber": {
            "type": "string"
          },
          "tcKimlikNo": {
            "type": "string"
          },
          "dateOfBirth": {
            "type": "string",
            "format": "date"
          },
          "gender": {
            "type": "string"
          },
          "address": {
            "type": "string"
          },
          "position": {
            "type": "string"
          },
          "department": {
            "type": "string"
          },
          "contractType": {
            "type": "string",
<<<<<<< HEAD
            "enum": [
              "Belirsiz Süreli",
              "Belirli Süreli",
              "Kısmi Süreli",
              "Çağrı Üzerine",
              "Deneme Süreli"
            ],
            "description": "Type of employment contract"
          },
          "workMode": {
            "type": "string",
            "enum": [
              "Tam Zamanlı",
              "Yarı Zamanlı",
              "Part-time",
              "Hibrit",
              "Uzaktan (Remote)"
            ],
            "description": "Work mode"
          },
          "workingHoursPerDay": {
            "type": "number",
            "description": "Working hours per day"
          },
          "startDate": {
            "type": "string",
            "format": "date",
            "description": "Employment start date (YYYY-MM-DD)"
          },
          "terminationDate": {
            "type": "string",
            "format": "date",
            "description": "Termination date if employee is inactive"
          },
          "salary": {
            "type": "object",
            "properties": {
              "grossAmount": {
                "type": "number"
              },
              "netAmount": {
                "type": "number"
              },
              "currency": {
                "type": "string"
              },
              "bankName": {
                "type": "string"
              },
              "iban": {
                "type": "string"
              }
            }
          },
          "insuranceInfo": {
            "type": "object",
            "properties": {
              "sicilNo": {
                "type": "string"
              },
              "startDate": {
                "type": "string",
                "format": "date"
              }
            }
          },
          "isActive": {
            "type": "boolean",
            "description": "Whether the employee is active"
=======
            "enum": ["Belirsiz Süreli", "Belirli Süreli", "Kısmi Süreli", "Çağrı Üzerine", "Deneme Süreli"]
          },
          "workMode": {
            "type": "string",
            "enum": ["Tam Zamanlı", "Yarı Zamanlı", "Part-time", "Hibrit", "Uzaktan (Remote)"]
          },
          "workingHoursPerDay": {
            "type": "number",
            "default": 8
          },
          "startDate": {
            "type": "string",
            "format": "date"
          },
          "terminationDate": {
            "type": "string",
            "format": "date"
          },
          "salary": {
            "type": "object",
            "properties": {
              "grossAmount": {
                "type": "number"
              },
              "netAmount": {
                "type": "number"
              },
              "currency": {
                "type": "string",
                "enum": ["TL", "USD", "EUR"]
              },
              "bankName": {
                "type": "string"
              },
              "iban": {
                "type": "string"
              }
            }
          },
          "insuranceInfo": {
            "type": "object",
            "properties": {
              "sicilNo": {
                "type": "string"
              },
              "startDate": {
                "type": "string",
                "format": "date"
              }
            }
          },
          "isActive": {
            "type": "boolean",
            "default": true
          },
          "createdAt": {
            "type": "string",
            "format": "date-time"
          },
          "updatedAt": {
            "type": "string",
            "format": "date-time"
          }
        }
      },
      "Leave": {
        "type": "object",
        "properties": {
          "id": {
            "type": "string"
          },
          "userId": {
            "type": "string"
          },
          "employeeId": {
            "type": "string"
          },
          "type": {
            "type": "string",
            "enum": ["günlük", "yıllık", "mazeret"]
          },
          "startDate": {
            "type": "string",
            "format": "date"
          },
          "endDate": {
            "type": "string",
            "format": "date"
          },
          "totalDays": {
            "type": "number"
          },
          "reason": {
            "type": "string"
          },
          "status": {
            "type": "string",
            "enum": ["pending", "approved", "rejected"]
          },
          "approved": {
            "type": "boolean"
          },
          "approvedBy": {
            "type": "string"
          },
          "approvedAt": {
            "type": "string",
            "format": "date-time"
          },
          "approvalNote": {
            "type": "string"
          },
          "createdAt": {
            "type": "string",
            "format": "date-time"
          },
          "updatedAt": {
            "type": "string",
            "format": "date-time"
          }
        }
      },
      "AdvanceRequest": {
        "type": "object",
        "properties": {
          "id": {
            "type": "string"
          },
          "employeeId": {
            "type": "string"
          },
          "amount": {
            "type": "number"
          },
          "reason": {
            "type": "string"
          },
          "status": {
            "type": "string",
            "enum": ["pending", "approved", "rejected"]
          },
          "approvedBy": {
            "type": "string"
          },
          "approvedAt": {
            "type": "string",
            "format": "date-time"
          },
          "approvalNote": {
            "type": "string"
          },
          "createdAt": {
            "type": "string",
            "format": "date-time"
          },
          "updatedAt": {
            "type": "string",
            "format": "date-time"
          }
        }
      },
      "Timesheet": {
        "type": "object",
        "properties": {
          "id": {
            "type": "string"
          },
          "employeeId": {
            "type": "string"
          },
          "date": {
            "type": "string",
            "format": "date"
          },
          "status": {
            "type": "string",
            "enum": ["Çalıştı", "İzinli", "Devamsız", "Yarım Gün", "Resmi Tatil"]
          },
          "checkInTime": {
            "type": "string",
            "pattern": "^\\d{2}:\\d{2}$"
          },
          "checkOutTime": {
            "type": "string",
            "pattern": "^\\d{2}:\\d{2}$"
          },
          "totalHoursWorked": {
            "type": "number"
          },
          "overtimeHours": {
            "type": "number"
          },
          "notes": {
            "type": "string"
          },
          "createdAt": {
            "type": "string",
            "format": "date-time"
          },
          "updatedAt": {
            "type": "string",
            "format": "date-time"
          }
        }
      },
      "Payroll": {
        "type": "object",
        "properties": {
          "id": {
            "type": "string"
          },
          "employeeId": {
            "type": "string"
          },
          "periodMonth": {
            "type": "string",
            "pattern": "^(0[1-9]|1[0-2])$"
          },
          "periodYear": {
            "type": "string",
            "pattern": "^\\d{4}$"
          },
          "grossSalary": {
            "type": "number"
          },
          "totalDeductions": {
            "type": "number"
          },
          "netSalary": {
            "type": "number"
          },
          "insurancePremiumEmployeeShare": {
            "type": "number"
          },
          "insurancePremiumEmployerShare": {
            "type": "number"
          },
          "taxDeduction": {
            "type": "number"
          },
          "otherAdditions": {
            "type": "number"
          },
          "currency": {
            "type": "string",
            "enum": ["TL", "USD", "EUR"]
          },
          "status": {
            "type": "string",
            "enum": ["Ödendi", "Beklemede"]
          },
          "paidAt": {
            "type": "string",
            "format": "date-time"
          },
          "createdAt": {
            "type": "string",
            "format": "date-time"
          },
          "updatedAt": {
            "type": "string",
            "format": "date-time"
          }
        }
      },
      "SalaryPayment": {
        "type": "object",
        "properties": {
          "id": {
            "type": "string"
          },
          "employeeId": {
            "type": "string"
          },
          "amount": {
            "type": "number"
          },
          "payrollId": {
            "type": "string"
          },
          "currency": {
            "type": "string",
            "enum": ["TL", "USD", "EUR"]
          },
          "paymentDate": {
            "type": "string",
            "format": "date-time"
          },
          "paymentMethod": {
            "type": "string",
            "enum": ["Banka Havalesi", "Nakit"]
          },
          "description": {
            "type": "string"
          },
          "createdAt": {
            "type": "string",
            "format": "date-time"
          },
          "updatedAt": {
            "type": "string",
            "format": "date-time"
          }
        }
      },
      "Business": {
        "type": "object",
        "properties": {
          "id": {
            "type": "string"
          },
          "name": {
            "type": "string"
          },
          "address": {
            "type": "string"
          },
          "phone": {
            "type": "string"
          },
          "email": {
            "type": "string",
            "format": "email"
          },
          "logoUrl": {
            "type": "string",
            "format": "uri"
          },
          "ownerId": {
            "type": "string"
>>>>>>> 8f0e6800
          },
          "createdAt": {
            "type": "string",
            "format": "date-time"
          },
          "updatedAt": {
            "type": "string",
            "format": "date-time"
          }
        }
      },
      "Error": {
        "type": "object",
        "properties": {
          "error": {
            "type": "string"
          },
          "message": {
            "type": "string"
          },
          "details": {
            "type": "array",
            "items": {
              "type": "object"
            }
          }
        }
      },
      "Success": {
        "type": "object",
        "properties": {
          "message": {
            "type": "string"
          },
          "data": {
            "type": "object"
          },
          "token": {
            "type": "string"
          }
        }
      },
      "PaginatedResponse": {
        "type": "object",
        "properties": {
          "message": {
            "type": "string"
          },
          "data": {
            "type": "object",
            "properties": {
              "items": {
                "type": "array",
                "items": {
                  "type": "object"
                }
              },
              "total": {
                "type": "integer"
              },
              "page": {
                "type": "integer"
              },
              "limit": {
                "type": "integer"
              },
              "totalPages": {
                "type": "integer"
              }
            }
          }
        }
      }
    }
  },
  "security": [
    {
      "bearerAuth": []
    }
  ],
  "paths": {
    "/health": {
      "get": {
        "tags": ["System"],
        "summary": "Health check endpoint",
        "description": "Check API and database connectivity status",
        "security": [],
        "responses": {
          "200": {
            "description": "API health status",
            "content": {
              "application/json": {
                "schema": {
                  "type": "object",
                  "properties": {
                    "status": {
                      "type": "string",
                      "example": "OK"
                    },
                    "message": {
                      "type": "string"
                    },
                    "timestamp": {
                      "type": "string",
                      "format": "date-time"
                    },
                    "firestore": {
                      "type": "string"
                    },
                    "database": {
                      "type": "string"
                    }
                  }
                }
              }
            }
          }
        }
      }
    },
    "/auth/register": {
      "post": {
        "tags": ["Authentication"],
        "summary": "Register a new business owner",
        "description": "Create a new account with business owner role. A business entity is automatically created.",
        "security": [],
        "requestBody": {
          "required": true,
          "content": {
            "application/json": {
              "schema": {
                "type": "object",
                "required": ["name", "email", "password"],
                "properties": {
                  "name": {
                    "type": "string",
                    "minLength": 2,
                    "maxLength": 50,
                    "example": "Ahmet Yılmaz"
                  },
                  "email": {
                    "type": "string",
                    "format": "email",
                    "example": "ahmet@example.com"
                  },
                  "password": {
                    "type": "string",
                    "minLength": 6,
                    "pattern": "^(?=.*[a-z])(?=.*[A-Z])(?=.*\\d)",
                    "example": "Password123",
                    "description": "Must contain at least one lowercase, one uppercase letter, and one number"
                  }
                }
              }
            }
          }
        },
        "responses": {
          "201": {
            "description": "User and business created successfully",
            "content": {
              "application/json": {
                "schema": {
                  "type": "object",
                  "properties": {
                    "message": {
                      "type": "string"
                    },
                    "user": {
                      "$ref": "#/components/schemas/User"
                    },
                    "business": {
                      "$ref": "#/components/schemas/Business"
                    },
                    "token": {
                      "type": "string"
                    }
                  }
                }
              }
            }
          },
          "400": {
            "$ref": "#/components/responses/ValidationError"
          }
        }
      }
    },
    "/auth/login": {
      "post": {
        "tags": ["Authentication"],
        "summary": "User login",
        "description": "Authenticate user and receive JWT token",
        "security": [],
        "requestBody": {
          "required": true,
          "content": {
            "application/json": {
              "schema": {
                "type": "object",
                "required": ["email", "password"],
                "properties": {
                  "email": {
                    "type": "string",
                    "format": "email",
                    "example": "ahmet@example.com"
                  },
                  "password": {
                    "type": "string",
                    "example": "Password123"
                  }
                }
              }
            }
          }
        },
        "responses": {
          "200": {
            "description": "Login successful",
            "content": {
              "application/json": {
                "schema": {
                  "type": "object",
                  "properties": {
                    "message": {
                      "type": "string"
                    },
                    "user": {
                      "$ref": "#/components/schemas/User"
                    },
                    "token": {
                      "type": "string"
                    }
                  }
                }
              }
            }
          },
          "400": {
            "$ref": "#/components/responses/ValidationError"
          }
        }
      }
    },
    "/auth/me": {
      "get": {
        "tags": ["Authentication"],
        "summary": "Get current user information",
        "description": "Retrieve authenticated user's profile",
        "responses": {
          "200": {
            "description": "User information retrieved",
            "content": {
              "application/json": {
                "schema": {
                  "type": "object",
                  "properties": {
                    "user": {
                      "$ref": "#/components/schemas/User"
                    }
                  }
                }
              }
            }
          },
          "401": {
            "$ref": "#/components/responses/UnauthorizedError"
          },
          "404": {
            "$ref": "#/components/responses/NotFoundError"
          }
        }
      }
    },
    "/auth/logout": {
      "post": {
        "tags": ["Authentication"],
        "summary": "User logout",
        "description": "Logout user (client should remove token)",
        "security": [],
        "responses": {
          "200": {
            "description": "Logout successful"
          }
        }
      }
    },
    "/auth/update": {
      "put": {
        "tags": ["Authentication"],
        "summary": "Update current user profile",
        "requestBody": {
          "content": {
            "application/json": {
              "schema": {
                "type": "object",
                "properties": {
                  "name": {
                    "type": "string",
                    "minLength": 2,
                    "maxLength": 50
                  },
                  "role": {
                    "type": "string",
                    "enum": ["admin", "user"]
                  }
                }
              }
            }
          }
        },
        "responses": {
          "200": {
            "description": "User updated successfully"
          },
          "400": {
            "$ref": "#/components/responses/ValidationError"
          }
        }
      }
    },
    "/auth/register-employee": {
      "post": {
        "tags": ["Authentication"],
        "summary": "Register an employee user account",
        "description": "Create user account for an existing employee (Owner/Manager only)",
        "security": [
          {
            "bearerAuth": []
          }
        ],
<<<<<<< HEAD
        "responses": {
          "200": {
            "description": "Contract types retrieved successfully",
            "content": {
              "application/json": {
                "schema": {
                  "type": "object",
                  "properties": {
                    "message": {
                      "type": "string",
                      "example": "Contract types retrieved successfully"
                    },
                    "contractTypes": {
                      "type": "array",
                      "items": {
                        "type": "string"
                      },
                      "example": [
                        "Belirsiz Süreli",
                        "Belirli Süreli",
                        "Kısmi Süreli",
                        "Çağrı Üzerine",
                        "Deneme Süreli"
                      ]
                    }
=======
        "requestBody": {
          "required": true,
          "content": {
            "application/json": {
              "schema": {
                "type": "object",
                "required": ["employeeId", "email", "password"],
                "properties": {
                  "employeeId": {
                    "type": "string"
                  },
                  "email": {
                    "type": "string",
                    "format": "email"
                  },
                  "password": {
                    "type": "string",
                    "minLength": 6
>>>>>>> 8f0e6800
                  }
                }
              }
            }
          }
        },
        "responses": {
          "201": {
            "description": "Employee user created successfully"
          },
          "400": {
            "$ref": "#/components/responses/ValidationError"
          },
          "403": {
            "$ref": "#/components/responses/ForbiddenError"
          }
        }
      }
    },
    "/employees": {
      "get": {
        "tags": ["Employees"],
        "summary": "Get all employees",
        "description": "Retrieve all employees for the authenticated owner/manager",
        "parameters": [
          {
            "name": "page",
            "in": "query",
            "schema": {
              "type": "integer",
              "default": 1
            }
          },
          {
            "name": "limit",
            "in": "query",
            "schema": {
              "type": "integer",
              "default": 10
            }
          },
          {
            "name": "department",
            "in": "query",
            "schema": {
              "type": "string"
            }
          },
          {
            "name": "search",
            "in": "query",
            "schema": {
              "type": "string"
            }
          }
        ],
        "responses": {
          "200": {
            "description": "Employees retrieved successfully",
            "content": {
              "application/json": {
                "schema": {
<<<<<<< HEAD
                  "type": "object",
                  "properties": {
                    "message": {
                      "type": "string",
                      "example": "Work modes retrieved successfully"
                    },
                    "workModes": {
                      "type": "array",
                      "items": {
                        "type": "string"
                      },
                      "example": [
                        "Tam Zamanlı",
                        "Yarı Zamanlı",
                        "Part-time",
                        "Hibrit",
                        "Uzaktan (Remote)"
                      ]
                    }
                  }
=======
                  "$ref": "#/components/schemas/PaginatedResponse"
>>>>>>> 8f0e6800
                }
              }
            }
          }
        }
      },
      "post": {
        "tags": ["Employees"],
        "summary": "Create new employee",
        "description": "Add a new employee to the system (Owner/Manager only)",
        "requestBody": {
          "required": true,
          "content": {
            "application/json": {
              "schema": {
                "type": "object",
                "required": ["firstName", "lastName"],
                "properties": {
                  "firstName": {
                    "type": "string",
                    "minLength": 2,
                    "maxLength": 50
                  },
                  "lastName": {
                    "type": "string",
                    "minLength": 2,
                    "maxLength": 50
                  },
                  "email": {
                    "type": "string",
                    "format": "email"
                  },
                  "phoneNumber": {
                    "type": "string"
                  },
                  "tcKimlikNo": {
                    "type": "string",
                    "minLength": 11,
                    "maxLength": 11
                  },
                  "position": {
                    "type": "string"
                  },
                  "department": {
                    "type": "string"
                  },
                  "contractType": {
                    "type": "string",
                    "enum": ["Belirsiz Süreli", "Belirli Süreli", "Kısmi Süreli", "Çağrı Üzerine", "Deneme Süreli"]
                  },
                  "workMode": {
                    "type": "string",
                    "enum": ["Tam Zamanlı", "Yarı Zamanlı", "Part-time", "Hibrit", "Uzaktan (Remote)"]
                  },
                  "workingHoursPerDay": {
                    "type": "number",
                    "minimum": 1,
                    "maximum": 24
                  },
                  "startDate": {
                    "type": "string",
                    "format": "date"
                  },
                  "salary": {
                    "type": "object",
                    "properties": {
                      "grossAmount": {
                        "type": "number"
                      },
                      "netAmount": {
                        "type": "number"
                      },
                      "currency": {
                        "type": "string",
                        "enum": ["TL", "USD", "EUR"]
                      }
                    }
                  }
                }
              }
            }
          }
        },
        "responses": {
          "201": {
            "description": "Employee created successfully"
          },
          "400": {
            "$ref": "#/components/responses/ValidationError"
          }
        }
      }
    },
    "/employees/me": {
      "get": {
        "tags": ["Employees"],
        "summary": "Get current employee's own data",
        "description": "Employee can view their own information",
        "responses": {
          "200": {
            "description": "Employee data retrieved successfully"
          },
          "403": {
            "$ref": "#/components/responses/ForbiddenError"
          }
        }
      },
      "put": {
        "tags": ["Employees"],
        "summary": "Update current employee's own data",
        "description": "Employee can update limited fields (phoneNumber, address, profilePictureUrl)",
        "requestBody": {
          "content": {
            "application/json": {
              "schema": {
                "type": "object",
                "properties": {
                  "phoneNumber": {
                    "type": "string"
                  },
                  "address": {
                    "type": "string"
                  },
                  "profilePictureUrl": {
                    "type": "string",
                    "format": "uri"
                  }
                }
              }
            }
          }
        },
        "responses": {
          "200": {
            "description": "Employee data updated successfully"
          }
        }
      }
    },
    "/employees/me/leaves": {
      "get": {
        "tags": ["Employees"],
        "summary": "Get current employee's leaves",
        "parameters": [
          {
            "name": "page",
            "in": "query",
            "schema": {
              "type": "integer",
              "default": 1
            }
          },
          {
            "name": "limit",
            "in": "query",
            "schema": {
              "type": "integer",
              "default": 10
            }
          },
          {
            "name": "status",
            "in": "query",
            "schema": {
              "type": "string",
              "enum": ["pending", "approved", "rejected"]
            }
          },
          {
            "name": "type",
            "in": "query",
            "schema": {
              "type": "string",
              "enum": ["günlük", "yıllık", "mazeret"]
            }
          }
        ],
        "responses": {
          "200": {
            "description": "Leaves retrieved successfully"
          }
        }
      },
      "post": {
        "tags": ["Employees"],
        "summary": "Create leave request",
        "description": "Employee can create their own leave request",
        "requestBody": {
          "required": true,
          "content": {
            "application/json": {
              "schema": {
                "type": "object",
                "required": ["type", "startDate", "endDate"],
                "properties": {
                  "type": {
                    "type": "string",
                    "enum": ["günlük", "yıllık", "mazeret"]
                  },
                  "startDate": {
                    "type": "string",
                    "format": "date"
                  },
                  "endDate": {
                    "type": "string",
                    "format": "date"
                  },
                  "reason": {
                    "type": "string"
                  }
                }
              }
            }
          }
        },
        "responses": {
          "201": {
            "description": "Leave request created successfully"
          }
        }
      }
    },
    "/employees/me/advances": {
      "get": {
        "tags": ["Employees"],
        "summary": "Get current employee's advance requests",
        "parameters": [
          {
            "name": "status",
            "in": "query",
            "schema": {
              "type": "string",
              "enum": ["pending", "approved", "rejected"]
            }
          },
          {
            "name": "page",
            "in": "query",
            "schema": {
              "type": "integer",
              "default": 1
            }
          },
          {
            "name": "limit",
            "in": "query",
            "schema": {
              "type": "integer",
              "default": 10
            }
          }
        ],
        "responses": {
          "200": {
            "description": "Advance requests retrieved successfully"
          }
        }
      },
      "post": {
        "tags": ["Employees"],
        "summary": "Create advance request",
        "description": "Employee can create their own advance request",
        "requestBody": {
          "required": true,
          "content": {
            "application/json": {
              "schema": {
                "type": "object",
                "required": ["amount", "reason"],
                "properties": {
                  "amount": {
                    "type": "number",
                    "minimum": 0
                  },
                  "reason": {
                    "type": "string"
                  }
                }
              }
            }
          }
        },
        "responses": {
          "201": {
            "description": "Advance request created successfully"
          }
        }
      }
    },
    "/employees/statistics": {
      "get": {
        "tags": ["Employees"],
        "summary": "Get employee statistics",
        "description": "Get statistics about employees (Owner/Manager only)",
        "responses": {
          "200": {
            "description": "Statistics retrieved successfully"
          }
        }
      }
    },
    "/employees/deleted": {
      "get": {
        "tags": ["Employees"],
        "summary": "Get deleted employees",
        "description": "Retrieve soft-deleted employees (Owner/Manager only)",
        "parameters": [
          {
            "name": "page",
            "in": "query",
            "schema": {
              "type": "integer",
              "default": 1
            }
          },
          {
            "name": "limit",
            "in": "query",
            "schema": {
              "type": "integer",
              "default": 10
            }
          }
        ],
        "responses": {
          "200": {
            "description": "Deleted employees retrieved successfully"
          }
        }
      }
    },
    "/employees/contract-types": {
      "get": {
        "tags": ["Employees"],
        "summary": "Get available contract types",
        "responses": {
          "200": {
            "description": "Contract types retrieved",
            "content": {
              "application/json": {
                "schema": {
                  "type": "object",
                  "properties": {
                    "message": {
                      "type": "string"
                    },
                    "contractTypes": {
                      "type": "array",
                      "items": {
                        "type": "string"
                      }
                    }
                  }
                }
              }
            }
          }
        }
      }
    },
    "/employees/work-modes": {
      "get": {
        "tags": ["Employees"],
        "summary": "Get available work modes",
        "responses": {
          "200": {
            "description": "Work modes retrieved",
            "content": {
              "application/json": {
                "schema": {
                  "type": "object",
                  "properties": {
                    "message": {
                      "type": "string"
                    },
                    "workModes": {
                      "type": "array",
                      "items": {
                        "type": "string"
                      }
                    }
                  }
                }
              }
            }
          }
        }
      }
    },
    "/employees/{employeeId}": {
      "get": {
        "tags": ["Employees"],
        "summary": "Get specific employee",
        "description": "Retrieve employee by ID (Owner/Manager only)",
        "parameters": [
          {
            "name": "employeeId",
            "in": "path",
            "required": true,
            "schema": {
              "type": "string"
            }
          }
        ],
        "responses": {
          "200": {
            "description": "Employee retrieved successfully",
            "content": {
              "application/json": {
                "schema": {
                  "type": "object",
                  "properties": {
                    "message": {
                      "type": "string"
                    },
                    "data": {
                      "$ref": "#/components/schemas/Employee"
                    }
                  }
                }
              }
            }
          },
          "404": {
            "$ref": "#/components/responses/NotFoundError"
          }
        }
      },
      "put": {
        "tags": ["Employees"],
        "summary": "Update employee",
        "description": "Update employee information",
        "parameters": [
          {
            "name": "employeeId",
            "in": "path",
            "required": true,
            "schema": {
              "type": "string"
            }
          }
        ],
        "requestBody": {
          "content": {
            "application/json": {
              "schema": {
                "$ref": "#/components/schemas/Employee"
              }
            }
          }
        },
        "responses": {
          "200": {
            "description": "Employee updated successfully"
          },
          "400": {
            "$ref": "#/components/responses/ValidationError"
          },
          "404": {
            "$ref": "#/components/responses/NotFoundError"
          }
        }
      },
      "delete": {
        "tags": ["Employees"],
        "summary": "Delete employee",
        "description": "Soft delete employee",
        "parameters": [
          {
            "name": "employeeId",
            "in": "path",
            "required": true,
            "schema": {
              "type": "string"
            }
          }
        ],
        "responses": {
          "200": {
            "description": "Employee deleted successfully"
          },
          "404": {
            "$ref": "#/components/responses/NotFoundError"
          }
        }
      }
    },
    "/employees/{employeeId}/restore": {
      "post": {
        "tags": ["Employees"],
        "summary": "Restore deleted employee",
        "parameters": [
          {
            "name": "employeeId",
            "in": "path",
            "required": true,
            "schema": {
              "type": "string"
            }
          }
        ],
        "responses": {
          "200": {
            "description": "Employee restored successfully"
          }
        }
      }
    },
    "/employees/{employeeId}/leaves": {
      "get": {
        "tags": ["Leaves"],
        "summary": "Get employee leaves",
        "description": "Get all leaves for a specific employee",
        "parameters": [
          {
            "name": "employeeId",
            "in": "path",
            "required": true,
            "schema": {
              "type": "string"
            }
          },
          {
            "name": "page",
            "in": "query",
            "schema": {
              "type": "integer",
              "default": 1
            }
          },
          {
            "name": "limit",
            "in": "query",
            "schema": {
              "type": "integer",
              "default": 10
            }
          },
          {
            "name": "approved",
            "in": "query",
            "schema": {
              "type": "boolean"
            }
          },
          {
            "name": "type",
            "in": "query",
            "schema": {
              "type": "string",
              "enum": ["günlük", "yıllık", "mazeret"]
            }
          },
          {
            "name": "status",
            "in": "query",
            "schema": {
              "type": "string",
              "enum": ["pending", "approved", "rejected"]
            }
          }
        ],
        "responses": {
          "200": {
            "description": "Leaves retrieved successfully"
          }
        }
      },
      "post": {
        "tags": ["Leaves"],
        "summary": "Create leave",
        "description": "Create a new leave record for employee",
        "parameters": [
          {
            "name": "employeeId",
            "in": "path",
            "required": true,
            "schema": {
              "type": "string"
            }
          }
        ],
        "requestBody": {
          "required": true,
          "content": {
            "application/json": {
              "schema": {
                "type": "object",
                "required": ["type", "startDate", "endDate"],
                "properties": {
                  "type": {
                    "type": "string",
                    "enum": ["günlük", "yıllık", "mazeret"]
                  },
                  "startDate": {
                    "type": "string",
                    "format": "date",
                    "example": "2025-07-15"
                  },
                  "endDate": {
                    "type": "string",
                    "format": "date",
                    "example": "2025-07-20"
                  },
                  "reason": {
                    "type": "string",
                    "maxLength": 500
                  }
                }
              }
            }
          }
        },
        "responses": {
          "201": {
            "description": "Leave created successfully"
          }
        }
      }
    },
    "/employees/{employeeId}/leaves/statistics": {
      "get": {
        "tags": ["Leaves"],
        "summary": "Get leave statistics",
        "parameters": [
          {
            "name": "employeeId",
            "in": "path",
            "required": true,
            "schema": {
              "type": "string"
            }
          },
          {
            "name": "year",
            "in": "query",
            "schema": {
              "type": "integer"
            }
          }
        ],
        "responses": {
          "200": {
            "description": "Leave statistics retrieved successfully"
          }
        }
      }
    },
    "/employees/{employeeId}/leaves/{leaveId}": {
      "get": {
        "tags": ["Leaves"],
        "summary": "Get specific leave",
        "parameters": [
          {
            "name": "employeeId",
            "in": "path",
            "required": true,
            "schema": {
              "type": "string"
            }
          },
          {
            "name": "leaveId",
            "in": "path",
            "required": true,
            "schema": {
              "type": "string"
            }
          }
        ],
        "responses": {
          "200": {
            "description": "Leave retrieved successfully"
          },
          "404": {
            "$ref": "#/components/responses/NotFoundError"
          }
        }
      },
      "put": {
        "tags": ["Leaves"],
        "summary": "Update leave",
        "parameters": [
          {
            "name": "employeeId",
            "in": "path",
            "required": true,
            "schema": {
              "type": "string"
            }
          },
          {
            "name": "leaveId",
            "in": "path",
            "required": true,
            "schema": {
              "type": "string"
            }
          }
        ],
        "requestBody": {
          "content": {
            "application/json": {
              "schema": {
                "$ref": "#/components/schemas/Leave"
              }
            }
          }
        },
        "responses": {
          "200": {
            "description": "Leave updated successfully"
          }
        }
      },
      "delete": {
        "tags": ["Leaves"],
        "summary": "Delete leave",
        "parameters": [
          {
            "name": "employeeId",
            "in": "path",
            "required": true,
            "schema": {
              "type": "string"
            }
          },
          {
            "name": "leaveId",
            "in": "path",
            "required": true,
            "schema": {
              "type": "string"
            }
          }
        ],
        "responses": {
          "200": {
            "description": "Leave deleted successfully"
          }
        }
      }
    },
    "/employees/{employeeId}/leaves/{leaveId}/approve": {
      "patch": {
        "tags": ["Leaves"],
        "summary": "Approve or reject leave",
        "description": "Owner/Manager can approve or reject leave request",
        "parameters": [
          {
            "name": "employeeId",
            "in": "path",
            "required": true,
            "schema": {
              "type": "string"
            }
          },
          {
            "name": "leaveId",
            "in": "path",
            "required": true,
            "schema": {
              "type": "string"
            }
          }
        ],
        "requestBody": {
          "required": true,
          "content": {
            "application/json": {
              "schema": {
                "type": "object",
                "required": ["status"],
                "properties": {
                  "status": {
                    "type": "string",
                    "enum": ["approved", "rejected"]
                  },
                  "approvalNote": {
                    "type": "string",
                    "maxLength": 500
                  }
                }
              }
            }
          }
        },
        "responses": {
          "200": {
            "description": "Leave status updated successfully"
          }
        }
      }
    },
    "/advances": {
      "get": {
        "tags": ["Advances"],
        "summary": "Get advance requests",
        "description": "Get all advance requests (filtered by role)",
        "parameters": [
          {
            "name": "employeeId",
            "in": "query",
            "schema": {
              "type": "string"
            }
          },
          {
            "name": "status",
            "in": "query",
            "schema": {
              "type": "string",
              "enum": ["pending", "approved", "rejected"]
            }
          },
          {
            "name": "page",
            "in": "query",
            "schema": {
              "type": "integer",
              "default": 1
            }
          },
          {
            "name": "limit",
            "in": "query",
            "schema": {
              "type": "integer",
              "default": 10
            }
          }
        ],
        "responses": {
          "200": {
            "description": "Advance requests retrieved successfully"
          }
        }
      },
      "post": {
        "tags": ["Advances"],
        "summary": "Create advance request",
        "requestBody": {
          "required": true,
          "content": {
            "application/json": {
              "schema": {
                "type": "object",
                "required": ["amount", "reason"],
                "properties": {
                  "amount": {
                    "type": "number",
                    "minimum": 0,
                    "example": 5000
                  },
                  "reason": {
                    "type": "string",
                    "example": "Acil ihtiyaç için"
                  },
                  "employeeId": {
                    "type": "string",
                    "description": "Required for owner/manager, optional for employee"
                  }
                }
              }
            }
          }
        },
        "responses": {
          "201": {
            "description": "Advance request created successfully"
          }
        }
      }
    },
    "/advances/{employeeId}/{advanceId}": {
      "get": {
        "tags": ["Advances"],
        "summary": "Get specific advance request",
        "parameters": [
          {
            "name": "employeeId",
            "in": "path",
            "required": true,
            "schema": {
              "type": "string"
            }
          },
          {
            "name": "advanceId",
            "in": "path",
            "required": true,
            "schema": {
              "type": "string"
            }
          }
        ],
        "responses": {
          "200": {
            "description": "Advance request retrieved successfully"
          }
        }
      },
      "put": {
        "tags": ["Advances"],
        "summary": "Update advance request",
        "description": "Only pending requests can be updated",
        "parameters": [
          {
            "name": "employeeId",
            "in": "path",
            "required": true,
            "schema": {
              "type": "string"
            }
          },
          {
            "name": "advanceId",
            "in": "path",
            "required": true,
            "schema": {
              "type": "string"
            }
          }
        ],
        "requestBody": {
          "content": {
            "application/json": {
              "schema": {
                "type": "object",
                "properties": {
                  "amount": {
                    "type": "number"
                  },
                  "reason": {
                    "type": "string"
                  }
                }
              }
            }
          }
        },
        "responses": {
          "200": {
            "description": "Advance request updated successfully"
          }
        }
      },
      "delete": {
        "tags": ["Advances"],
        "summary": "Delete advance request",
        "parameters": [
          {
            "name": "employeeId",
            "in": "path",
            "required": true,
            "schema": {
              "type": "string"
            }
          },
          {
            "name": "advanceId",
            "in": "path",
            "required": true,
            "schema": {
              "type": "string"
            }
          }
        ],
        "responses": {
          "200": {
            "description": "Advance request deleted successfully"
          }
        }
      }
    },
    "/advances/{employeeId}/{advanceId}/approve": {
      "patch": {
        "tags": ["Advances"],
        "summary": "Approve advance request",
        "description": "Owner/Manager can approve request",
        "parameters": [
          {
            "name": "employeeId",
            "in": "path",
            "required": true,
            "schema": {
              "type": "string"
            }
          },
          {
            "name": "advanceId",
            "in": "path",
            "required": true,
            "schema": {
              "type": "string"
            }
          }
        ],
        "requestBody": {
          "content": {
            "application/json": {
              "schema": {
                "type": "object",
                "properties": {
                  "approvalNote": {
                    "type": "string"
                  }
                }
              }
            }
          }
        },
        "responses": {
          "200": {
            "description": "Advance request approved successfully"
          }
        }
      }
    },
    "/advances/{employeeId}/{advanceId}/reject": {
      "patch": {
        "tags": ["Advances"],
        "summary": "Reject advance request",
        "description": "Owner/Manager can reject request",
        "parameters": [
          {
            "name": "employeeId",
            "in": "path",
            "required": true,
            "schema": {
              "type": "string"
            }
          },
          {
            "name": "advanceId",
            "in": "path",
            "required": true,
            "schema": {
              "type": "string"
            }
          }
        ],
        "requestBody": {
          "content": {
            "application/json": {
              "schema": {
                "type": "object",
                "properties": {
                  "approvalNote": {
                    "type": "string"
                  }
                }
              }
            }
          }
        },
        "responses": {
          "200": {
            "description": "Advance request rejected successfully"
          }
        }
      }
    },
    "/employees/{employeeId}/timesheets": {
      "get": {
        "tags": ["Timesheets"],
        "summary": "Get timesheets",
        "parameters": [
          {
            "name": "employeeId",
            "in": "path",
            "required": true,
            "schema": {
              "type": "string"
            }
          },
          {
            "name": "month",
            "in": "query",
            "schema": {
              "type": "integer",
              "minimum": 1,
              "maximum": 12
            }
          },
          {
            "name": "year",
            "in": "query",
            "schema": {
              "type": "integer"
            }
          },
          {
            "name": "status",
            "in": "query",
            "schema": {
              "type": "string",
              "enum": ["Çalıştı", "İzinli", "Devamsız", "Yarım Gün", "Resmi Tatil"]
            }
          },
          {
            "name": "page",
            "in": "query",
            "schema": {
              "type": "integer",
              "default": 1
            }
          },
          {
            "name": "limit",
            "in": "query",
            "schema": {
              "type": "integer",
              "default": 10
            }
          }
        ],
        "responses": {
          "200": {
            "description": "Timesheets retrieved successfully"
          }
        }
      },
      "post": {
        "tags": ["Timesheets"],
        "summary": "Create timesheet",
        "parameters": [
          {
            "name": "employeeId",
            "in": "path",
            "required": true,
            "schema": {
              "type": "string"
            }
          }
        ],
        "requestBody": {
          "required": true,
          "content": {
            "application/json": {
              "schema": {
                "type": "object",
                "required": ["date"],
                "properties": {
                  "date": {
                    "type": "string",
                    "format": "date",
                    "example": "2025-07-15"
                  },
                  "status": {
                    "type": "string",
                    "enum": ["Çalıştı", "İzinli", "Devamsız", "Yarım Gün", "Resmi Tatil"],
                    "default": "Çalıştı"
                  },
                  "checkInTime": {
                    "type": "string",
                    "pattern": "^\\d{2}:\\d{2}$",
                    "example": "09:00"
                  },
                  "checkOutTime": {
                    "type": "string",
                    "pattern": "^\\d{2}:\\d{2}$",
                    "example": "17:30"
                  },
                  "totalHoursWorked": {
                    "type": "number",
                    "example": 8.5
                  },
                  "overtimeHours": {
                    "type": "number",
                    "example": 0.5
                  },
                  "notes": {
                    "type": "string"
                  }
                }
              }
            }
          }
        },
        "responses": {
          "201": {
            "description": "Timesheet created successfully"
          }
        }
      }
    },
    "/employees/{employeeId}/timesheets/statistics": {
      "get": {
        "tags": ["Timesheets"],
        "summary": "Get timesheet statistics",
        "parameters": [
          {
            "name": "employeeId",
            "in": "path",
            "required": true,
            "schema": {
              "type": "string"
            }
          },
          {
            "name": "month",
            "in": "query",
            "schema": {
              "type": "integer"
            }
          },
          {
            "name": "year",
            "in": "query",
            "schema": {
              "type": "integer"
            }
          }
        ],
        "responses": {
          "200": {
            "description": "Timesheet statistics retrieved successfully"
          }
        }
      }
    },
    "/employees/{employeeId}/timesheets/{timesheetId}": {
      "get": {
        "tags": ["Timesheets"],
        "summary": "Get specific timesheet",
        "parameters": [
          {
            "name": "employeeId",
            "in": "path",
            "required": true,
            "schema": {
              "type": "string"
            }
          },
          {
            "name": "timesheetId",
            "in": "path",
            "required": true,
            "schema": {
              "type": "string"
            }
          }
        ],
        "responses": {
          "200": {
            "description": "Timesheet retrieved successfully"
          }
        }
      },
      "put": {
        "tags": ["Timesheets"],
        "summary": "Update timesheet",
        "parameters": [
          {
            "name": "employeeId",
            "in": "path",
            "required": true,
            "schema": {
              "type": "string"
            }
          },
          {
            "name": "timesheetId",
            "in": "path",
            "required": true,
            "schema": {
              "type": "string"
            }
          }
        ],
        "requestBody": {
          "content": {
            "application/json": {
              "schema": {
                "$ref": "#/components/schemas/Timesheet"
              }
            }
          }
        },
        "responses": {
          "200": {
            "description": "Timesheet updated successfully"
          }
        }
      },
      "delete": {
        "tags": ["Timesheets"],
        "summary": "Delete timesheet",
        "parameters": [
          {
            "name": "employeeId",
            "in": "path",
            "required": true,
            "schema": {
              "type": "string"
            }
          },
          {
            "name": "timesheetId",
            "in": "path",
            "required": true,
            "schema": {
              "type": "string"
            }
          }
        ],
        "responses": {
          "200": {
            "description": "Timesheet deleted successfully"
          }
        }
      }
    },
    "/employees/{employeeId}/payrolls": {
      "get": {
        "tags": ["Payrolls"],
        "summary": "Get payrolls",
        "parameters": [
          {
            "name": "employeeId",
            "in": "path",
            "required": true,
            "schema": {
              "type": "string"
            }
          },
          {
            "name": "year",
            "in": "query",
            "schema": {
              "type": "integer"
            }
          },
          {
            "name": "status",
            "in": "query",
            "schema": {
              "type": "string",
              "enum": ["Ödendi", "Beklemede"]
            }
          },
          {
            "name": "page",
            "in": "query",
            "schema": {
              "type": "integer",
              "default": 1
            }
          },
          {
            "name": "limit",
            "in": "query",
            "schema": {
              "type": "integer",
              "default": 10
            }
          }
        ],
        "responses": {
          "200": {
            "description": "Payrolls retrieved successfully"
          }
        }
      },
      "post": {
        "tags": ["Payrolls"],
        "summary": "Create payroll",
        "description": "Create new payroll record (Owner/Manager only)",
        "parameters": [
          {
            "name": "employeeId",
            "in": "path",
            "required": true,
            "schema": {
              "type": "string"
            }
          }
        ],
        "requestBody": {
          "required": true,
          "content": {
            "application/json": {
              "schema": {
                "type": "object",
                "required": ["periodMonth", "periodYear", "grossSalary"],
                "properties": {
                  "periodMonth": {
                    "type": "string",
                    "pattern": "^(0[1-9]|1[0-2])$",
                    "example": "07"
                  },
                  "periodYear": {
                    "type": "string",
                    "pattern": "^\\d{4}$",
                    "example": "2025"
                  },
                  "grossSalary": {
                    "type": "number",
                    "example": 15000
                  },
                  "totalDeductions": {
                    "type": "number",
                    "example": 3000
                  },
                  "insurancePremiumEmployeeShare": {
                    "type": "number",
                    "example": 1500
                  },
                  "insurancePremiumEmployerShare": {
                    "type": "number",
                    "example": 2000
                  },
                  "taxDeduction": {
                    "type": "number",
                    "example": 1500
                  },
                  "otherAdditions": {
                    "type": "number",
                    "example": 500
                  },
                  "currency": {
                    "type": "string",
                    "enum": ["TL", "USD", "EUR"],
                    "default": "TL"
                  }
                }
              }
            }
          }
        },
        "responses": {
          "201": {
            "description": "Payroll created successfully"
          }
        }
      }
    },
    "/employees/{employeeId}/payrolls/statistics": {
      "get": {
        "tags": ["Payrolls"],
        "summary": "Get payroll statistics",
        "parameters": [
          {
            "name": "employeeId",
            "in": "path",
            "required": true,
            "schema": {
              "type": "string"
            }
          },
          {
            "name": "year",
            "in": "query",
            "schema": {
              "type": "integer"
            }
          }
        ],
        "responses": {
          "200": {
            "description": "Payroll statistics retrieved successfully"
          }
        }
      }
    },
    "/employees/{employeeId}/payrolls/{payrollId}": {
      "get": {
        "tags": ["Payrolls"],
        "summary": "Get specific payroll",
        "parameters": [
          {
            "name": "employeeId",
            "in": "path",
            "required": true,
            "schema": {
              "type": "string"
            }
          },
          {
            "name": "payrollId",
            "in": "path",
            "required": true,
            "schema": {
              "type": "string"
            }
          }
        ],
        "responses": {
          "200": {
            "description": "Payroll retrieved successfully"
          }
        }
      },
      "put": {
        "tags": ["Payrolls"],
        "summary": "Update payroll",
        "description": "Update payroll record (Owner/Manager only)",
        "parameters": [
          {
            "name": "employeeId",
            "in": "path",
            "required": true,
            "schema": {
              "type": "string"
            }
          },
          {
            "name": "payrollId",
            "in": "path",
            "required": true,
            "schema": {
              "type": "string"
            }
          }
        ],
        "requestBody": {
          "content": {
            "application/json": {
              "schema": {
                "$ref": "#/components/schemas/Payroll"
              }
            }
          }
        },
        "responses": {
          "200": {
            "description": "Payroll updated successfully"
          }
        }
      },
      "delete": {
        "tags": ["Payrolls"],
        "summary": "Delete payroll",
        "description": "Delete payroll record (Owner/Manager only)",
        "parameters": [
          {
            "name": "employeeId",
            "in": "path",
            "required": true,
            "schema": {
              "type": "string"
            }
          },
          {
            "name": "payrollId",
            "in": "path",
            "required": true,
            "schema": {
              "type": "string"
            }
          }
        ],
        "responses": {
          "200": {
            "description": "Payroll deleted successfully"
          }
        }
      }
    },
    "/employees/{employeeId}/payrolls/{payrollId}/pay": {
      "patch": {
        "tags": ["Payrolls"],
        "summary": "Mark payroll as paid",
        "description": "Mark payroll as paid (Owner/Manager only)",
        "parameters": [
          {
            "name": "employeeId",
            "in": "path",
            "required": true,
            "schema": {
              "type": "string"
            }
          },
          {
            "name": "payrollId",
            "in": "path",
            "required": true,
            "schema": {
              "type": "string"
            }
          }
        ],
        "responses": {
          "200": {
            "description": "Payroll marked as paid successfully"
          }
        }
      }
    },
    "/employees/{employeeId}/salary-payments": {
      "get": {
        "tags": ["Salary Payments"],
        "summary": "Get salary payments",
        "parameters": [
          {
            "name": "employeeId",
            "in": "path",
            "required": true,
            "schema": {
              "type": "string"
            }
          },
          {
            "name": "year",
            "in": "query",
            "schema": {
              "type": "integer"
            }
          },
          {
            "name": "paymentMethod",
            "in": "query",
            "schema": {
              "type": "string",
              "enum": ["Banka Havalesi", "Nakit"]
            }
          },
          {
            "name": "startDate",
            "in": "query",
            "schema": {
              "type": "string",
              "format": "date"
            }
          },
          {
            "name": "endDate",
            "in": "query",
            "schema": {
              "type": "string",
              "format": "date"
            }
          },
          {
            "name": "page",
            "in": "query",
            "schema": {
              "type": "integer",
              "default": 1
            }
          },
          {
            "name": "limit",
            "in": "query",
            "schema": {
              "type": "integer",
              "default": 10
            }
          }
        ],
        "responses": {
          "200": {
            "description": "Salary payments retrieved successfully"
          }
        }
      },
      "post": {
        "tags": ["Salary Payments"],
        "summary": "Create salary payment",
        "description": "Create new salary payment record (Owner/Manager only)",
        "parameters": [
          {
            "name": "employeeId",
            "in": "path",
            "required": true,
            "schema": {
              "type": "string"
            }
          }
        ],
        "requestBody": {
          "required": true,
          "content": {
            "application/json": {
              "schema": {
                "type": "object",
                "required": ["amount"],
                "properties": {
                  "amount": {
                    "type": "number",
                    "example": 12000
                  },
                  "payrollId": {
                    "type": "string"
                  },
                  "currency": {
                    "type": "string",
                    "enum": ["TL", "USD", "EUR"],
                    "default": "TL"
                  },
                  "paymentDate": {
                    "type": "string",
                    "format": "date-time"
                  },
                  "paymentMethod": {
                    "type": "string",
                    "enum": ["Banka Havalesi", "Nakit"],
                    "default": "Banka Havalesi"
                  },
                  "description": {
                    "type": "string"
                  }
                }
              }
            }
          }
        },
        "responses": {
          "201": {
            "description": "Salary payment created successfully"
          }
        }
      }
    },
    "/employees/{employeeId}/salary-payments/statistics": {
      "get": {
        "tags": ["Salary Payments"],
        "summary": "Get salary payment statistics",
        "parameters": [
          {
            "name": "employeeId",
            "in": "path",
            "required": true,
            "schema": {
              "type": "string"
            }
          },
          {
            "name": "year",
            "in": "query",
            "schema": {
              "type": "integer"
            }
          }
        ],
        "responses": {
          "200": {
            "description": "Salary payment statistics retrieved successfully"
          }
        }
      }
    },
    "/employees/{employeeId}/salary-payments/by-payroll/{payrollId}": {
      "get": {
        "tags": ["Salary Payments"],
        "summary": "Get salary payments by payroll",
        "parameters": [
          {
            "name": "employeeId",
            "in": "path",
            "required": true,
            "schema": {
              "type": "string"
            }
          },
          {
            "name": "payrollId",
            "in": "path",
            "required": true,
            "schema": {
              "type": "string"
            }
          }
        ],
        "responses": {
          "200": {
            "description": "Salary payments retrieved successfully"
          }
        }
      }
    },
    "/employees/{employeeId}/salary-payments/{paymentId}": {
      "get": {
        "tags": ["Salary Payments"],
        "summary": "Get specific salary payment",
        "parameters": [
          {
            "name": "employeeId",
            "in": "path",
            "required": true,
            "schema": {
              "type": "string"
            }
          },
          {
            "name": "paymentId",
            "in": "path",
            "required": true,
            "schema": {
              "type": "string"
            }
          }
        ],
        "responses": {
          "200": {
            "description": "Salary payment retrieved successfully"
          }
        }
      },
      "put": {
        "tags": ["Salary Payments"],
        "summary": "Update salary payment",
        "description": "Update salary payment record (Owner/Manager only)",
        "parameters": [
          {
            "name": "employeeId",
            "in": "path",
            "required": true,
            "schema": {
              "type": "string"
            }
          },
          {
            "name": "paymentId",
            "in": "path",
            "required": true,
            "schema": {
              "type": "string"
            }
          }
        ],
        "requestBody": {
          "content": {
            "application/json": {
              "schema": {
                "$ref": "#/components/schemas/SalaryPayment"
              }
            }
          }
        },
        "responses": {
          "200": {
            "description": "Salary payment updated successfully"
          }
        }
      },
      "delete": {
        "tags": ["Salary Payments"],
        "summary": "Delete salary payment",
        "description": "Delete salary payment record (Owner/Manager only)",
        "parameters": [
          {
            "name": "employeeId",
            "in": "path",
            "required": true,
            "schema": {
              "type": "string"
            }
          },
          {
            "name": "paymentId",
            "in": "path",
            "required": true,
            "schema": {
              "type": "string"
            }
          }
        ],
        "responses": {
          "200": {
            "description": "Salary payment deleted successfully"
          }
        }
      }
    },
    "/business/my": {
      "get": {
        "tags": ["Business"],
        "summary": "Get current user's business",
        "responses": {
          "200": {
            "description": "Business retrieved successfully",
            "content": {
              "application/json": {
                "schema": {
                  "type": "object",
                  "properties": {
                    "message": {
                      "type": "string"
                    },
                    "data": {
                      "$ref": "#/components/schemas/Business"
                    }
                  }
                }
              }
            }
          },
          "404": {
            "$ref": "#/components/responses/NotFoundError"
          }
        }
      },
      "put": {
        "tags": ["Business"],
        "summary": "Update current user's business",
        "requestBody": {
          "content": {
            "application/json": {
              "schema": {
                "type": "object",
                "properties": {
                  "name": {
                    "type": "string",
                    "minLength": 2,
                    "maxLength": 100
                  },
                  "address": {
                    "type": "string",
                    "maxLength": 500
                  },
                  "phone": {
                    "type": "string"
                  },
                  "email": {
                    "type": "string",
                    "format": "email"
                  },
                  "logoUrl": {
                    "type": "string",
                    "format": "uri"
                  }
                }
              }
            }
          }
        },
        "responses": {
          "200": {
            "description": "Business updated successfully"
          },
          "400": {
            "$ref": "#/components/responses/ValidationError"
          }
        }
      }
    },
    "/business/{businessId}": {
      "get": {
        "tags": ["Business"],
        "summary": "Get business by ID",
        "parameters": [
          {
            "name": "businessId",
            "in": "path",
            "required": true,
            "schema": {
              "type": "string"
            }
          }
        ],
        "responses": {
          "200": {
            "description": "Business retrieved successfully"
          },
          "404": {
            "$ref": "#/components/responses/NotFoundError"
          }
        }
      }
    }
  },
  "components": {
    "responses": {
      "ValidationError": {
        "description": "Validation error",
        "content": {
          "application/json": {
            "schema": {
              "$ref": "#/components/schemas/Error"
            },
            "example": {
              "error": "Validation error",
              "message": "Please check your input data",
              "details": [
                {
                  "field": "email",
                  "message": "Please provide a valid email"
                }
              ]
            }
          }
        }
      },
      "UnauthorizedError": {
        "description": "Authentication required",
        "content": {
          "application/json": {
            "schema": {
              "$ref": "#/components/schemas/Error"
            },
            "example": {
              "error": "Unauthorized",
              "message": "Authentication required"
            }
          }
        }
      },
      "ForbiddenError": {
        "description": "Access denied",
        "content": {
          "application/json": {
            "schema": {
              "$ref": "#/components/schemas/Error"
            },
            "example": {
              "error": "Forbidden",
              "message": "You don't have permission to access this resource"
            }
          }
        }
      },
      "NotFoundError": {
        "description": "Resource not found",
        "content": {
          "application/json": {
            "schema": {
              "$ref": "#/components/schemas/Error"
            },
            "example": {
              "error": "Not Found",
              "message": "The requested resource was not found"
            }
          }
        }
      }
    }
  }
}<|MERGE_RESOLUTION|>--- conflicted
+++ resolved
@@ -68,11 +68,7 @@
         "type": "http",
         "scheme": "bearer",
         "bearerFormat": "JWT",
-<<<<<<< HEAD
         "description": "JWT Authorization header using the Bearer scheme. Example: 'Bearer {token}'"
-=======
-        "description": "Enter your JWT token in the format: Bearer {token}"
->>>>>>> 8f0e6800
       }
     },
     "schemas": {
@@ -122,7 +118,6 @@
             "type": "string"
           },
           "userId": {
-<<<<<<< HEAD
             "type": "string",
             "description": "Associated user account ID"
           },
@@ -133,18 +128,6 @@
           "lastName": {
             "type": "string",
             "description": "Employee last name"
-=======
-            "type": "string"
-          },
-          "employeeCode": {
-            "type": "string"
-          },
-          "firstName": {
-            "type": "string"
-          },
-          "lastName": {
-            "type": "string"
->>>>>>> 8f0e6800
           },
           "email": {
             "type": "string",
@@ -174,7 +157,6 @@
           },
           "contractType": {
             "type": "string",
-<<<<<<< HEAD
             "enum": [
               "Belirsiz Süreli",
               "Belirli Süreli",
@@ -244,338 +226,6 @@
           "isActive": {
             "type": "boolean",
             "description": "Whether the employee is active"
-=======
-            "enum": ["Belirsiz Süreli", "Belirli Süreli", "Kısmi Süreli", "Çağrı Üzerine", "Deneme Süreli"]
-          },
-          "workMode": {
-            "type": "string",
-            "enum": ["Tam Zamanlı", "Yarı Zamanlı", "Part-time", "Hibrit", "Uzaktan (Remote)"]
-          },
-          "workingHoursPerDay": {
-            "type": "number",
-            "default": 8
-          },
-          "startDate": {
-            "type": "string",
-            "format": "date"
-          },
-          "terminationDate": {
-            "type": "string",
-            "format": "date"
-          },
-          "salary": {
-            "type": "object",
-            "properties": {
-              "grossAmount": {
-                "type": "number"
-              },
-              "netAmount": {
-                "type": "number"
-              },
-              "currency": {
-                "type": "string",
-                "enum": ["TL", "USD", "EUR"]
-              },
-              "bankName": {
-                "type": "string"
-              },
-              "iban": {
-                "type": "string"
-              }
-            }
-          },
-          "insuranceInfo": {
-            "type": "object",
-            "properties": {
-              "sicilNo": {
-                "type": "string"
-              },
-              "startDate": {
-                "type": "string",
-                "format": "date"
-              }
-            }
-          },
-          "isActive": {
-            "type": "boolean",
-            "default": true
-          },
-          "createdAt": {
-            "type": "string",
-            "format": "date-time"
-          },
-          "updatedAt": {
-            "type": "string",
-            "format": "date-time"
-          }
-        }
-      },
-      "Leave": {
-        "type": "object",
-        "properties": {
-          "id": {
-            "type": "string"
-          },
-          "userId": {
-            "type": "string"
-          },
-          "employeeId": {
-            "type": "string"
-          },
-          "type": {
-            "type": "string",
-            "enum": ["günlük", "yıllık", "mazeret"]
-          },
-          "startDate": {
-            "type": "string",
-            "format": "date"
-          },
-          "endDate": {
-            "type": "string",
-            "format": "date"
-          },
-          "totalDays": {
-            "type": "number"
-          },
-          "reason": {
-            "type": "string"
-          },
-          "status": {
-            "type": "string",
-            "enum": ["pending", "approved", "rejected"]
-          },
-          "approved": {
-            "type": "boolean"
-          },
-          "approvedBy": {
-            "type": "string"
-          },
-          "approvedAt": {
-            "type": "string",
-            "format": "date-time"
-          },
-          "approvalNote": {
-            "type": "string"
-          },
-          "createdAt": {
-            "type": "string",
-            "format": "date-time"
-          },
-          "updatedAt": {
-            "type": "string",
-            "format": "date-time"
-          }
-        }
-      },
-      "AdvanceRequest": {
-        "type": "object",
-        "properties": {
-          "id": {
-            "type": "string"
-          },
-          "employeeId": {
-            "type": "string"
-          },
-          "amount": {
-            "type": "number"
-          },
-          "reason": {
-            "type": "string"
-          },
-          "status": {
-            "type": "string",
-            "enum": ["pending", "approved", "rejected"]
-          },
-          "approvedBy": {
-            "type": "string"
-          },
-          "approvedAt": {
-            "type": "string",
-            "format": "date-time"
-          },
-          "approvalNote": {
-            "type": "string"
-          },
-          "createdAt": {
-            "type": "string",
-            "format": "date-time"
-          },
-          "updatedAt": {
-            "type": "string",
-            "format": "date-time"
-          }
-        }
-      },
-      "Timesheet": {
-        "type": "object",
-        "properties": {
-          "id": {
-            "type": "string"
-          },
-          "employeeId": {
-            "type": "string"
-          },
-          "date": {
-            "type": "string",
-            "format": "date"
-          },
-          "status": {
-            "type": "string",
-            "enum": ["Çalıştı", "İzinli", "Devamsız", "Yarım Gün", "Resmi Tatil"]
-          },
-          "checkInTime": {
-            "type": "string",
-            "pattern": "^\\d{2}:\\d{2}$"
-          },
-          "checkOutTime": {
-            "type": "string",
-            "pattern": "^\\d{2}:\\d{2}$"
-          },
-          "totalHoursWorked": {
-            "type": "number"
-          },
-          "overtimeHours": {
-            "type": "number"
-          },
-          "notes": {
-            "type": "string"
-          },
-          "createdAt": {
-            "type": "string",
-            "format": "date-time"
-          },
-          "updatedAt": {
-            "type": "string",
-            "format": "date-time"
-          }
-        }
-      },
-      "Payroll": {
-        "type": "object",
-        "properties": {
-          "id": {
-            "type": "string"
-          },
-          "employeeId": {
-            "type": "string"
-          },
-          "periodMonth": {
-            "type": "string",
-            "pattern": "^(0[1-9]|1[0-2])$"
-          },
-          "periodYear": {
-            "type": "string",
-            "pattern": "^\\d{4}$"
-          },
-          "grossSalary": {
-            "type": "number"
-          },
-          "totalDeductions": {
-            "type": "number"
-          },
-          "netSalary": {
-            "type": "number"
-          },
-          "insurancePremiumEmployeeShare": {
-            "type": "number"
-          },
-          "insurancePremiumEmployerShare": {
-            "type": "number"
-          },
-          "taxDeduction": {
-            "type": "number"
-          },
-          "otherAdditions": {
-            "type": "number"
-          },
-          "currency": {
-            "type": "string",
-            "enum": ["TL", "USD", "EUR"]
-          },
-          "status": {
-            "type": "string",
-            "enum": ["Ödendi", "Beklemede"]
-          },
-          "paidAt": {
-            "type": "string",
-            "format": "date-time"
-          },
-          "createdAt": {
-            "type": "string",
-            "format": "date-time"
-          },
-          "updatedAt": {
-            "type": "string",
-            "format": "date-time"
-          }
-        }
-      },
-      "SalaryPayment": {
-        "type": "object",
-        "properties": {
-          "id": {
-            "type": "string"
-          },
-          "employeeId": {
-            "type": "string"
-          },
-          "amount": {
-            "type": "number"
-          },
-          "payrollId": {
-            "type": "string"
-          },
-          "currency": {
-            "type": "string",
-            "enum": ["TL", "USD", "EUR"]
-          },
-          "paymentDate": {
-            "type": "string",
-            "format": "date-time"
-          },
-          "paymentMethod": {
-            "type": "string",
-            "enum": ["Banka Havalesi", "Nakit"]
-          },
-          "description": {
-            "type": "string"
-          },
-          "createdAt": {
-            "type": "string",
-            "format": "date-time"
-          },
-          "updatedAt": {
-            "type": "string",
-            "format": "date-time"
-          }
-        }
-      },
-      "Business": {
-        "type": "object",
-        "properties": {
-          "id": {
-            "type": "string"
-          },
-          "name": {
-            "type": "string"
-          },
-          "address": {
-            "type": "string"
-          },
-          "phone": {
-            "type": "string"
-          },
-          "email": {
-            "type": "string",
-            "format": "email"
-          },
-          "logoUrl": {
-            "type": "string",
-            "format": "uri"
-          },
-          "ownerId": {
-            "type": "string"
->>>>>>> 8f0e6800
           },
           "createdAt": {
             "type": "string",
@@ -907,33 +557,6 @@
             "bearerAuth": []
           }
         ],
-<<<<<<< HEAD
-        "responses": {
-          "200": {
-            "description": "Contract types retrieved successfully",
-            "content": {
-              "application/json": {
-                "schema": {
-                  "type": "object",
-                  "properties": {
-                    "message": {
-                      "type": "string",
-                      "example": "Contract types retrieved successfully"
-                    },
-                    "contractTypes": {
-                      "type": "array",
-                      "items": {
-                        "type": "string"
-                      },
-                      "example": [
-                        "Belirsiz Süreli",
-                        "Belirli Süreli",
-                        "Kısmi Süreli",
-                        "Çağrı Üzerine",
-                        "Deneme Süreli"
-                      ]
-                    }
-=======
         "requestBody": {
           "required": true,
           "content": {
@@ -952,7 +575,6 @@
                   "password": {
                     "type": "string",
                     "minLength": 6
->>>>>>> 8f0e6800
                   }
                 }
               }
@@ -1015,30 +637,7 @@
             "content": {
               "application/json": {
                 "schema": {
-<<<<<<< HEAD
-                  "type": "object",
-                  "properties": {
-                    "message": {
-                      "type": "string",
-                      "example": "Work modes retrieved successfully"
-                    },
-                    "workModes": {
-                      "type": "array",
-                      "items": {
-                        "type": "string"
-                      },
-                      "example": [
-                        "Tam Zamanlı",
-                        "Yarı Zamanlı",
-                        "Part-time",
-                        "Hibrit",
-                        "Uzaktan (Remote)"
-                      ]
-                    }
-                  }
-=======
                   "$ref": "#/components/schemas/PaginatedResponse"
->>>>>>> 8f0e6800
                 }
               }
             }
@@ -1087,11 +686,23 @@
                   },
                   "contractType": {
                     "type": "string",
-                    "enum": ["Belirsiz Süreli", "Belirli Süreli", "Kısmi Süreli", "Çağrı Üzerine", "Deneme Süreli"]
+                    "enum": [
+                      "Belirsiz Süreli",
+                      "Belirli Süreli",
+                      "Kısmi Süreli",
+                      "Çağrı Üzerine",
+                      "Deneme Süreli"
+                    ]
                   },
                   "workMode": {
                     "type": "string",
-                    "enum": ["Tam Zamanlı", "Yarı Zamanlı", "Part-time", "Hibrit", "Uzaktan (Remote)"]
+                    "enum": [
+                      "Tam Zamanlı",
+                      "Yarı Zamanlı",
+                      "Part-time",
+                      "Hibrit",
+                      "Uzaktan (Remote)"
+                    ]
                   },
                   "workingHoursPerDay": {
                     "type": "number",
@@ -1389,7 +1000,14 @@
                       "type": "array",
                       "items": {
                         "type": "string"
-                      }
+                      },
+                      "example": [
+                        "Belirsiz Süreli",
+                        "Belirli Süreli",
+                        "Kısmi Süreli",
+                        "Çağrı Üzerine",
+                        "Deneme Süreli"
+                      ]
                     }
                   }
                 }
@@ -1418,7 +1036,14 @@
                       "type": "array",
                       "items": {
                         "type": "string"
-                      }
+                      },
+                      "example": [
+                        "Tam Zamanlı",
+                        "Yarı Zamanlı",
+                        "Part-time",
+                        "Hibrit",
+                        "Uzaktan (Remote)"
+                      ]
                     }
                   }
                 }
@@ -2136,7 +1761,13 @@
             "in": "query",
             "schema": {
               "type": "string",
-              "enum": ["Çalıştı", "İzinli", "Devamsız", "Yarım Gün", "Resmi Tatil"]
+              "enum": [
+                "Çalıştı",
+                "İzinli",
+                "Devamsız",
+                "Yarım Gün",
+                "Resmi Tatil"
+              ]
             }
           },
           {
@@ -2190,7 +1821,13 @@
                   },
                   "status": {
                     "type": "string",
-                    "enum": ["Çalıştı", "İzinli", "Devamsız", "Yarım Gün", "Resmi Tatil"],
+                    "enum": [
+                      "Çalıştı",
+                      "İzinli",
+                      "Devamsız",
+                      "Yarım Gün",
+                      "Resmi Tatil"
+                    ],
                     "default": "Çalıştı"
                   },
                   "checkInTime": {
@@ -3001,71 +2638,5 @@
         }
       }
     }
-  },
-  "components": {
-    "responses": {
-      "ValidationError": {
-        "description": "Validation error",
-        "content": {
-          "application/json": {
-            "schema": {
-              "$ref": "#/components/schemas/Error"
-            },
-            "example": {
-              "error": "Validation error",
-              "message": "Please check your input data",
-              "details": [
-                {
-                  "field": "email",
-                  "message": "Please provide a valid email"
-                }
-              ]
-            }
-          }
-        }
-      },
-      "UnauthorizedError": {
-        "description": "Authentication required",
-        "content": {
-          "application/json": {
-            "schema": {
-              "$ref": "#/components/schemas/Error"
-            },
-            "example": {
-              "error": "Unauthorized",
-              "message": "Authentication required"
-            }
-          }
-        }
-      },
-      "ForbiddenError": {
-        "description": "Access denied",
-        "content": {
-          "application/json": {
-            "schema": {
-              "$ref": "#/components/schemas/Error"
-            },
-            "example": {
-              "error": "Forbidden",
-              "message": "You don't have permission to access this resource"
-            }
-          }
-        }
-      },
-      "NotFoundError": {
-        "description": "Resource not found",
-        "content": {
-          "application/json": {
-            "schema": {
-              "$ref": "#/components/schemas/Error"
-            },
-            "example": {
-              "error": "Not Found",
-              "message": "The requested resource was not found"
-            }
-          }
-        }
-      }
-    }
   }
 }