--- conflicted
+++ resolved
@@ -54,15 +54,12 @@
 app.use("/advances", advanceRoutes);
 app.use("/business", businessRoutes);
 
-<<<<<<< HEAD
 // Anasayfa root route
 app.get("/", (req, res) => {
   res.send("👋 Personelim API is working. Go to /health or /api-docs");
 });
 
 
-=======
->>>>>>> 791d0a6b
 /**
  * @swagger
  * /health:
